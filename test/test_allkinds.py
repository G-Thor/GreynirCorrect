# type: ignore
"""

    test_allkinds.py

    Tests for GreynirCorrect module

    Copyright (C) 2021 by Miðeind ehf.

    This software is licensed under the MIT License:

        Permission is hereby granted, free of charge, to any person
        obtaining a copy of this software and associated documentation
        files (the "Software"), to deal in the Software without restriction,
        including without limitation the rights to use, copy, modify, merge,
        publish, distribute, sublicense, and/or sell copies of the Software,
        and to permit persons to whom the Software is furnished to do so,
        subject to the following conditions:

        The above copyright notice and this permission notice shall be
        included in all copies or substantial portions of the Software.

        THE SOFTWARE IS PROVIDED "AS IS", WITHOUT WARRANTY OF ANY KIND,
        EXPRESS OR IMPLIED, INCLUDING BUT NOT LIMITED TO THE WARRANTIES OF
        MERCHANTABILITY, FITNESS FOR A PARTICULAR PURPOSE AND NONINFRINGEMENT.
        IN NO EVENT SHALL THE AUTHORS OR COPYRIGHT HOLDERS BE LIABLE FOR ANY
        CLAIM, DAMAGES OR OTHER LIABILITY, WHETHER IN AN ACTION OF CONTRACT,
        TORT OR OTHERWISE, ARISING FROM, OUT OF OR IN CONNECTION WITH THE
        SOFTWARE OR THE USE OR OTHER DEALINGS IN THE SOFTWARE.


    This module tests both the token-level error detection and correction
    and the sentence-level annotation functionality of GreynirCorrect.

"""

# Run with 'pytest -v' for verbose mode

import reynir_correct as rc
from reynir_correct import detokenize
from reynir_correct.wrappers import check_errors

# Tests for errtokenizer.py


def dump(tokens):
    print("\n{0} tokens:\n".format(len(tokens)))
    for token in tokens:
        print("{0}".format(token))
        err = token.error_description
        if err:
            print("   {0}: {1}".format(token.error_code, err))


def normalize(g):
    """Return a corrected, normalized string form of the token list in g"""
    return detokenize(g, normalize=True)


def check(p):
    """Return a corrected, normalized string form of the input along with the tokens"""
    options: Dict[str, Union[str, bool]] = {}
    options["format"] = "textplustoks"
    options["all_errors"] = True
    options["infile"] = [p]
    options["one_sent"] = False

    return check_errors(**options)


def test_punctuation(verbose=False):
    # Quotation marks
    s, g = check('Hann var kallaður ,,pottormur" og var "hrekkjusvín".')
    assert "„pottormur“" in s
    assert "„hrekkjusvín“" in s

    # Ellipsis
    s, g = check("Ég veit ekki...")
    assert "..." not in s
    # Ath. þetta finnst í s, en í viðmótinu birtist þetta ekki í hríslutrénu.
    assert "…" in s


def test_multiple_spaces(verbose=False):
    s, g = check("Hér         er langt bil.")
    assert "Hér er" in s
    assert "  " not in s


def test_doubling(verbose=False):
    """Test words that are erroneously written twice or more often"""
    # Simple instance
    s, g = check("Ég hélt mér mér fast í sætið.")
    assert "hélt mér fast" in s
    assert "mér mér" not in s
    assert len(g) == 9
    assert g[3].error_code == "C001"  # mér

    # Test many instances in same sentence
    s, g = check("Potturinn kom ekki ekki í ljós ljós fyrr en en í dag dag.")
    assert "kom ekki í" in s
    assert "ekki ekki" not in s
    assert "í ljós fyrr" in s
    assert "ljós ljós" not in s
    assert "fyrr en í" in s
    assert "en en" not in s
    assert "í dag." in s
    assert "dag dag" not in s
    assert len(g) == 12
    errors = {3, 5, 7, 9}
    for ix in range(len(g)):
        if ix in errors:
            assert g[ix].error_code == "C001"  # ekki, ljós, en, dag
        else:
            assert not g[ix].error_code

    # Here the first word is just an uppercase version of the following common noun. This should be corrected.
    s, g = check("Slysið slysið átti sér stað í gærkvöldi.")
    assert g[2].error_code == "C004/w"  # slysið, bara uppástunga, ekki leiðrétt

    # Testing multiple words in a row. This should be corrected.
    s, g = check(
        "Það er stanslaust fjör fjör fjör fjör fjör fjör fjör fjör í sveitinni."
    )
    assert len(g) == 9
    assert "stanslaust fjör í" in s
    assert "fjör fjör" not in s
    assert g[4].error_code == "C001"

    # 'á' has different meanings here, 'á á' should be marked as a possible error
    # 'en en' should not be accepted
    s, g = check("Ég á á sem heitir Lína langsokkur en en en hún kann ekki að jarma.")
    assert len(g) == 16 or len(g) == 15  # á á is corrected but is marked differently
    # assert "á á" in s  # Now corrected by default, but can be handled differently with a special option
    # assert "Ég á sem" not in s
    assert "langsokkur en hún" in s
    assert "en en" not in s
    assert g[3].error_code == "C004/w"  # á
    assert g[8].error_code == "C001" or g[7].error_code == "C001"  # en


def test_accepted_doubling(verbose=False):
    # Test examples with a comma between. This should be accepted.
    s, g = check("Lífið, sem er flokkar, flokkar potta.")
    assert len(g) == 11
    assert "flokkar, flokkar" in s
    assert not g[4].error_code

    # Another example with a comma between. This should be accepted.
    s, g = check("Lífið er svaka, svaka gaman.")
    assert len(g) == 9
    assert "svaka, svaka" in s
    assert not g[3].error_code

    # Test whether lowercase instance following uppercase instance is corrected
    # First, these are separate words and should be accepted but possible error pointed out.
    # 'í í' should be pointed out but not corrected, as 'í í' can occur,
    # for instance as a particle and then a preposition.
    s, g = check("Finnur finnur gull í í Tálknafirði.")
    assert len(g) == 9 or len(g) == 7
    # assert "Finnur finnur" in s
    # assert not "Finnur gull" in s
    assert g[2].error_code == "C004/w"  # Finnur
    assert g[4].error_code == "C004/w" or g[5].error_code == "C004/w"

    # Same example except now the common noun is capitalized in the beginning,
    # followed by the proper noun. This should be accepted.
    s, g = check("Finnur Finnur gull í Tálknafirði?")
    # assert len(g) == 8        # TODO útfæra að þetta er ekki leiðrétt
    # assert "Finnur Finnur" in s

    # Here are separate words, as Gaukur is a proper noun. This should be accepted.
    s, g = check("Gaukur gaukur slasaðist í slysinu.")
    assert len(g) == 8
    # TODO þetta á líklega frekar heima í checker.py, ath. hvort þetta er bæði
    # sérnafn og samnafn og þannig.
    # assert "Gaukur gaukur" in s
    # assert "Gaukur slasaðist" not in s
    assert g[2].error_code == "C004/w"  # gaukur

    # 'heldur' is allowed to appear more than once in a row. This should be accepted.
    s, g = check("Kvikan heldur heldur mikið í jörðina.")
    assert len(g) == 9
    # assert "Kvikan heldur heldur mikið" in s
    # assert "Kvikan heldur mikið" not in s
    assert g[3].error_code == "C004/w"  # heldur

    # 'gegn' has different meanings here, should be accepted
    s, g = check("Hún var góð og gegn gegn Svíum í úrslitaleiknum.")
    # assert len(g) == 12
    # assert "og gegn gegn Svíum" in s
    # assert "og gegn Svíum" not in s
    assert g[6].error_code == "C004/w"


def test_wrong_compounds(verbose=False):
    s, g = check(
        "Fötin koma í margskonar litum og fara afturábak afþvíað annarstaðar "
        "eru fjögurhundruð mikilsháttar hestar."
    )
    assert len(g) == 23
    assert "margs konar" in s
    assert "aftur á bak" in s
    assert "af því að" in s
    assert "annars staðar" in s
    assert "fjögur hundruð" in s
    assert "mikils háttar" in s
    errors = {4, 9, 12, 15, 17, 18}
    for ix in range(len(g)):
        if ix in errors:
            assert (
                g[ix].error_code == "C002"
            )  # margs konar, aftur á bak, af því að, annars staðar, fjögur hundruð, mikils háttar
        else:
            assert not g[ix].error_code

    s, g = check(
        "Vagninn fór niðrá torg og svo ofan í níuhundruð samskonar seinnihluta."
    )
    assert "niður á" in s
    assert "níu hundruð" in s
    assert "sams konar" in s
    assert "seinni hluta" in s
    errors = {3, 10, 11, 13}
    for ix, t in enumerate(g):
        if ix in errors:
            assert (
                t.error_code == "C002"
            )  # niður á, níu hundruð, sams konar, seinni hluta
        else:
            assert not t.error_code


def test_split_compounds(verbose=False):
    s, g = check("Aðal inngangur að auka herbergi er gagn stæður öðrum gangi.")
    g = list(g)
    assert len(g) == 10
    assert "Aðalinngangur" in s
    assert "Aðal inngangur" not in s
    assert "aukaherbergi" in s
    assert "auka herbergi" not in s
    assert "gagnstæður" in s
    assert "gagn stæður" not in s
    errors = {1, 3, 5}
    for ix in range(len(g)):
        if ix in errors:
            assert g[ix].error_code == "C003"  # Aðalinngangur, aukaherbergi, gagnstæður
        else:
            assert not g[ix].error_code

    s, g = check("Myndar drengurinn er hálf undarlegur kvenna megin.")
    assert len(g) == 7
    assert "Myndardrengurinn" in s
    assert "Myndar drengurinn" not in s
    assert "hálfundarlegur" in s
    assert "hálf undarlegur" not in s
    assert "kvennamegin" in s
    assert "kvenna megin" not in s
    errors = {1, 3, 4}
    for ix, t in enumerate(g):
        if ix in errors:
            assert (
                t.error_code == "C003"
            )  # Myndardrengurinn, hálfundarlegur, kvennamegin
        else:
            assert not t.error_code

    s, g = check(
        "Hann var full fljótur á sér, en það var líka full ástæða til að fá full réttindi."
    )
    assert len(g) == 20
    assert "fullfljótur" in s
    assert "full fljótur" not in s
    assert "full ástæða" in s
    assert "fullástæða" not in s
    assert "full réttindi" in s
    assert "fullréttindi" not in s
    errors = {3}
    for ix, t in enumerate(g):
        if ix in errors:
            assert t.error_code == "C003"  # fullfljótur
        else:
            assert not t.error_code


def test_unique_context_independent_errors(verbose=False):
    # Known, unique, context independent spelling errors - S001
    s, g = check("Fomaður fór til fljúgjandi augnæknis í liltu andyri Svíþjóðar.")
    assert "Formaður" in s
    assert "Fomaður" not in s
    assert "fljúgandi" in s
    assert "fljúgjandi" not in s
    assert "augnlæknis" in s
    assert "augnæknis" not in s
    assert "litlu" in s
    assert "liltu" not in s
    assert "anddyri" in s
    assert "andyri" not in s
    assert g[1].error_code == "S004"  # TODO Á að vera S001?
    assert g[4].error_code == "S001"
    assert g[5].error_code == "S001"
    assert g[7].error_code == "S001"
    assert g[8].error_code == "S001" or g[8].error_code == "EKKIORD"

    s, g = check("Mér tóskt að fá áfarm ókeipis ríkistjórn.")
    assert "tókst" in s
    assert "tóskt" not in s
    assert "áfram" in s
    assert "áfarm" not in s
    assert "ókeypis" in s
    assert "ókeipis" not in s
    assert "ríkisstjórn" in s
    assert "ríkistjórn" not in s
    assert g[2].error_code == "S001"
    assert g[5].error_code == "S001"
    assert g[6].error_code == "S001"
    assert g[7].error_code == "S001"

    s, g = check(
        "Þar sat Gunan og fyldist með framistöðu liðisins í framlenginunni mikklu."
    )
    # assert "sat Gunna og" in s              # TODO Virkar ekki eins og er út af hástaf í unique_errors
    # assert "sat Gunan og" not in s          # TODO Virkar ekki eins og er út af hástaf í unique_errors
    assert " Gunna " in s
    assert " Gunan " not in s
    assert " fylgdist " in s
    assert " fyldist " not in s
    assert " frammistöðu " in s
    assert " framistöðu " not in s
    assert " liðsins " in s
    assert " liðisins " not in s
    assert " framlengingunni " in s
    assert " framlenginunni " not in s
    assert " miklu." in s
    assert " mikklu." not in s
    # assert g[3].error_code == "S001"  # TODO virkar ekki út af hástaf í unique_errors, setja inn þegar það er lagað
    assert g[5].error_code == "S004"  # TODO Á að vera S001?
    assert g[7].error_code == "S001"
    assert g[8].error_code == "S001"
    assert g[10].error_code == "S001"
    assert g[10].error_code == "S001"
    assert g[11].error_code == "S004"  # TODO Á að vera S001?


def test_other_context_independent_spelling_errors(verbose=False):
    # aðrar ósamhengisháðar, einskiptisvillur og bullorð
    # S002 ef þetta er leiðréttanlegt;
    # S003 ef aðeins uppástunga finnst;
    # U001 ef ekkert finnst
    # TODO Fæ ég einhvern tímann W001??
    s, g = check("Ég fyldist með fóboltanum í sjóvvarpinu í gærköldi.")
    # TODO breytir þessu í fylgist, er aðeins líklegra út af tíðni. Bæta við þekktar villur/heil beygingardæmi?
    # assert "Ég fylgdist með" in s
    # assert "Ég fyldist með" not in s
    assert "með fótboltanum í" in s
    assert "með fóboltanum í" not in s
    assert "í sjónvarpinu í" in s
    assert "í sjóvvarpinu í" not in s
    # TODO getur leiðrétt gærköld→gærkvöld, en gærkvöldi virðist ekki vera í safninu.
    assert "í gærkvöldi" in s
    assert "í gærköldi" not in s

    # assert g[2].error_code == "S002"  # TODO endar sem S004; "Checking rare word 'fyldist'"
    # assert g[4].error_code == "S002"  # TODO endar sem S004
    # assert g[6].error_code == "S002"  # TODO endar sem S004
    # assert g[8].error_code == "S002"  # TODO endar sem S004

    s, g = check("Ég fór í ljós tisvar í vigu og mædi regullega í lígamsrætt.")
    # Current output (2020-09-08):
    # 'Ég fór í ljós tvisvar í viku og mæli regullega í lígamsrætt .'
    assert "ljós tvisvar í" in s
    assert "í viku og" in s
    # assert "og mæti" in s
    # assert "reglulega í" in s     # TODO leiðréttist ekki, kemur með uppástungu
    # assert "í líkamsrækt" in s    # TODO leiðréttist ekki, of flókin villa.

    # assert g[5].error_code == "S002"      # TODO endar sem S004
    # assert g[7].error_code == "S002"      # TODO endar sem S004
    # assert g[9].error_code == "S002"      # TODO endar sem S004
    # assert g[10].error_code == "S002"     # TODO endar sem W001/w
    assert g[12].error_code == "U001"


def test_context_dependent_spelling_errors(verbose=False):
    # Context dependent spelling errors - P_xxx

    s, g = check("Alla sýna lífdaga hljóp hún allt kvað fætur toga af ástæðulausu.")
    assert "Alla sína lífdaga" in s
    assert "allt hvað fætur" in s
    assert "toga að ástæðulausu" in s
    # TODO fæ villukóðana á fyrsta orðið í fasta frasanum en ætti að fá á villuorðið sjálft.
    assert g[0].error_code == "P_yyii" or g[2].error_code == "S005"  # sína
    assert g[6].error_code == "P_kvhv" or g[7].error_code == "S005"  # hvað
    assert g[10].error_code == "P_afað"  # að

    # Context dependent spelling errors - P_xxx
    s, g = check("Kvað sem á bjátar lifir en í glæðunum.")
    assert "Hvað sem" in s
    assert "lifir enn í" in s
    # TODO villan kemur í fyrsta orðið í fasta frasanum en ætti að fá á villuorðið sjálft.
    assert g[1].error_code == "P_kvhv"  # Hvað
    assert g[5].error_code == "P_nn"  # enn


def test_homophones(verbose=False):
    # ruglingsmengin
    s, g = check("Hann heyrði lágvært kvísl í myrkrinu.")
    # s = normalize(g)
    # assert "hvísl" in s       # TODO eftir að útfæra
    # assert "kvísl" not in s   # TODO eftir að útfæra
    # assert g[4].error_code == "S006"  # TODO eftir að útfæra villukóða

    s, g = check("Kirtillinn flæktist fyrir fótum hennar í fermingunni.")
    # s = normalize(g)
    # assert "Kyrtillinn" in s          # TODO eftir að útfæra
    # assert "Kirtillinn" not in s      # TODO eftir að útfæra
    # assert g[0].error_code == "S006"  # TODO eftir að útfæra

    s, g = check(
        "Tímanum líkur á því að kvatt er til þess að kvika ekki frá sinni stöðu."
    )
    # assert "lýkur" in s       # TODO eftir að útfæra
    # assert "líkur" not in s   # TODO eftir að útfæra
    # assert "hvatt" in s       # TODO eftir að útfæra
    # assert "kvatt" not in s   # TODO eftir að útfæra
    # assert "hvika" in s       # TODO eftir að útfæra
    # assert "kvika" not in s
    # assert g[2].error_code == "S006"
    # assert g[6].error_code == "S006"
    # assert g[11].error_code == "S006"

    s, g = check("Við rímum húsið til að leifa eldinum ekki að hvelja fólkið.")
    # assert "rýmum" in s       # TODO eftir að útfæra
    # assert "rímum" not in s
    # assert "leyfa" in s       # TODO eftir að útfæra
    # assert "leifa" not in s
    # assert "kvelja" in s      # TODO eftir að útfæra
    # assert "hvelja" not in s
    # assert g[2].error_code == "S006"
    # assert g[6].error_code == "S006"
    # assert g[10].error_code == "S006"


def test_paradigm_spelling_errors(verbose=False):

    # Unique errors in whole paradigm - S001
    s, g = check(
        "Það var leiðilegt en þæginlegt að koma tímalega á áfangastað um fjögurleitið."
    )
    # assert "leiðinlegt" in s   # TODO er þetta ekki í þekktu villunum sem á eftir að koma inn?
    assert "þægilegt" in s  # TODO sama
    # assert "tímanlega" in s     # TODO sama
    assert "fjögurleytið" in s  # TODO sama
    assert g[3].error_code == "W001/w"
    assert g[5].error_code == "S001"
    assert g[8].error_code == "W001/w"
    assert g[12].error_code == "S004"

    s, g = check(
        "Barnið var fjagra ára þegar það fór janframt til ýmissra annara landa að "
        "leita að síðastu kúinni en það var til einskins."
    )
    assert "fjögurra" in s
    assert "jafnframt" in s
    assert "ýmissa" in s
    # assert "annarra" in s          # TODO leiðréttist ekki, er í ErrorForms en er samhengisháð villa
    assert "síðustu" in s
    assert "kúnni" in s
    # assert "einskis" in s         # TODO leiðréttist ekki.
    # assert "einskins" not in s

    # errors = {3, 8, 10, 11, 16, 17, 22}
    # for ix in range(len(g)):                 # TODO virkar ekki, eftir að útfæra villukóðann og skipta villunum upp eftir eðli
    #    if ix in errors:                       # TODO þarf þá að uppfæra dæmin.
    #        assert g[ix].error_code == "S007"  # fjagra, janframt, ýmissra, annara, síðastu, kúinni, einskins
    #    else:
    #        assert not g[ix].error_code


def test_rare_word_errors(verbose=False):
    # S004, spelling.py
    s, g = check("Hann finur fyri alls kins verkjum.")
    # assert "Hann finnur" in s         # TODO Fæ uppástungu en ekki nógu sterka leiðréttingu
    # assert "fyrir" in s               # TODO Virkar ekki
    assert "kyns" in s
    # assert g[2].error_code == "S004"  # TODO virkar ekki, fæ S001
    # assert g[3].error_code == "S004"  # TODO virkar ekki, fæ W001 virðist vera.
    assert g[5].error_code == "S004"

    s, g = check("Hann skoðaði arða gluggs en leists ekki vel á neinn.")
    assert g[3].error_code == "W001/w"  # arða
    assert g[4].error_code == "W001/w"  # gluggs
    assert g[6].error_code == "W001/w"  # leists


def test_wrong_abbreviations(verbose=False):
    # S005
    s, g = check("Karlinn datt þ.á.m. í amk. fimm polla.")
    assert "þ. á m." in s
    assert "þ.á.m." not in s
    assert "a.m.k. " in s
    assert "amk. " not in s
    assert g[3].error_code == "A001"
    assert g[5].error_code == "A002"

    s, g = check("Eftir ca 10 mínútur datt hann í pollinn.")
    assert "ca. " in s
    assert "ca " not in s
    assert g[2].error_code == "A001"

    s, g = check("Forsetinn ofl. gengu út um dyrnar.")
    assert "o.fl. " in s  # TODO býr þetta til en setur aukapunkt aftan við!
    assert "ofl. " not in s
    assert g[2].error_code == "A002"

    s, g = check("Ríkissjóður tók m.a 30 ma lán.")
    assert "m.a. " in s
    assert "m.a " not in s
    assert g[3].error_code == "A002"


def test_capitalization(verbose=False):
    s, g = check(
        "Einn Aríi, Búddisti, Eskimói, Gyðingur, sjálfstæðismaður, "
        "Múslími og Sjíti gengu inn á bar í evrópu."
    )
    assert "aríi" in s
    assert "búddisti" in s
    assert "eskimói" in s or "inúíti" in s  # both the cap and taboo error are corrected
    # assert "gyðingur" in s
    assert "Sjálfstæðismaður" in s
    assert "múslími" in s
    assert "sjíti" in s
    assert "Evrópu" in s
    assert g[2].error_code == "Z001"  # aríi
    assert g[4].error_code == "Z001"  # búddisti
    assert g[6].error_code == "Z001" or g[6].error_code == "T001/w"  # eskimói/inúíti
    # assert g[8].error_code == "Z001"  # gyðingur
    assert g[10].error_code == "Z002"  # Sjálfstæðismaður
    assert g[12].error_code == "Z001"  # múslími
    assert g[14].error_code == "Z001"  # sjíti

<<<<<<< HEAD
    s, g = check(
        "Á íslandi búa íslendingar og í danmörku búa Danskir danir í Nóvember."
=======
    g = rc.tokenize(
        "Á íslandi búa íslendingar og í danmörku búa Danskir danir í Nóvember en ekki fríslendingar."
>>>>>>> 095c11be
    )
    assert "Íslandi" in s
    assert "Íslendingar" in s
    assert "Danmörku" in s
    assert "danskir" in s
    assert "Danir" in s
    assert "nóvember" in s
    assert "Nóvember" not in s
    assert "Fríslendingar" in s
    assert g[2].error_code == "Z002"  # Íslandi
    assert g[4].error_code == "Z002"  # Íslendingar
    assert g[7].error_code == "Z002"  # Danmörku
    assert g[9].error_code == "Z001"  # danskir
    assert g[10].error_code == "Z002"  # Danir
    assert g[12].error_code == "Z003"  # nóvember
    assert g[15].error_code == "Z002"  # Fríslendingar

    s, g = check(
        "Í norður-belfast og norður-Belfast er rigning en ekki í suður-afríku hjá suður-afríkumönnum."
    )
    # assert "Norður-Belfast" in s
    assert "Suður-Afríku" in s
    assert "Suður-Afríkumönnum" in s
    # assert g[2].error_code == "Z002"  # Norður-Belfast
    # assert g[4].error_code == "Z002"  # Norður-Belfast
    assert g[10].error_code == "Z002"  # Suður-Afríku
    assert g[12].error_code == "Z002"  # Suður-Afríkumönnum

    s, g = check(
        "Þau gengu frá suður-kóreu og þaðan á norður-hliðina og norður- og suðurhlutann."
    )
    assert "Suður-Kóreu" in s
    assert "norðurhliðina" in s
    assert "norður-" in s
    assert g[4].error_code == "Z002"  # Suður-Kóreu

    s, g = check(
        "Í norður-kóreu er menningin önnur en í suður-kóreu og allt önnur á nýja-sjálandi."
    )
    assert "Norður-Kóreu" in s
    assert "Suður-Kóreu" in s
    assert "Nýja-Sjálandi" in s
    assert g[2].error_code == "Z002"  # Norður-Kóreu
    assert g[8].error_code == "Z002"  # Suður-Kóreu
    assert g[13].error_code == "Z002"  # Nýja-Sjálandi

    s, g = check("Í karíbahafi eru Karabísk mál töluð.")
    assert "Karíbahafi" in s
    assert "karabísk" in s
    assert g[2].error_code == "Z002"  # Karíbahafi
    assert g[4].error_code == "Z001"  # karabísk

<<<<<<< HEAD
    s, g = check("Á internetinu finna Súnnítar ýmsar Upplýsingar.")
    assert "Internetinu" in s
=======
    g = rc.tokenize("Á internetinu finna Súnnítar ýmsar Upplýsingar.")
    g = list(g)
    if verbose:
        dump(g)
    s = normalize(g)
>>>>>>> 095c11be
    assert "súnnítar" in s
    # assert "upplýsingar" in s
    assert g[4].error_code == "Z001"  # súnnítar

    s, g = check(
        "Ég er með Alzheimers-sjúkdóm en Félags- og Barnamálaráðherra ekki og heldur ekki Ferðamála-, iðnaðar- og nýsköpunarráðherra."
    )
    assert "alzheimers-sjúkdóm" in s
    assert "félags- og barnamálaráðherra" in s
    assert "ferðamála-, iðnaðar- og nýsköpunarráðherra" in s
    assert g[4].error_code == "Z001"  # alzheimers-sjúkdóm
    assert g[6].error_code == "Z001"  # félags- og barnamálaráðherra
    assert g[11].error_code == "Z001"  # ferðamála-, iðnaðar- og nýsköpunarráðherra

    s, g = check(
        "Þau gengu laugaveg í sumar og fóru á þingvelli, heimsóttu austur-evrópu, vestur-evrópu, Austurevrópskt fólk, mið-austurlönd og litla-hraun."
    )
    assert "Laugaveg" in s
    assert "Þingvelli" in s
    assert "Austur-Evrópu" in s
    assert "Vestur-Evrópu" in s
    assert "austurevrópskt" in s
    assert "Mið-Austurlönd" in s
    assert "Litla-Hraun" in s
    assert g[3].error_code == "Z002"  # Laugaveg
    assert g[9].error_code == "Z002"  # Þingvelli
    assert g[12].error_code == "Z002"  # Austur-Evrópu
    assert g[14].error_code == "Z002"  # Vestur-Evrópu
    assert g[16].error_code == "Z001"  # austurevrópskt
    assert g[19].error_code == "Z002"  # Mið-Austurlönd
    assert g[21].error_code == "Z002"  # Litla-Hraun

<<<<<<< HEAD
    s, g = check("Þjóðin tók þátt í vetrarólympíuleikunum en líbanar ekki.")
=======
    g = rc.tokenize(
        "Þjóðin tók þátt í vetrarólympíuleikunum og sumarólympíuleikunum en líbanar ekki."
    )
    g = list(g)
    if verbose:
        dump(g)
    s = normalize(g)
>>>>>>> 095c11be
    assert "Vetrarólympíuleikunum" in s
    assert "Sumarólympíuleikunum" in s
    assert "Líbanar" in s
    assert g[5].error_code == "Z002"  # Vetrarólympíuleikunum
    assert g[7].error_code == "Z002"  # Sumarólympíuleikunum
    assert g[9].error_code == "Z002"  # Líbanar

    g = rc.tokenize(
        "Nýr Loftslagsráðherra, Innviðaráðherra og Umhverfisráðherra er Afróasískur, talar Dravídamál, fylgir Lútherstrú og er miðflokksmaður."
    )
    g = list(g)
    if verbose:
        dump(g)
    s = normalize(g)
    assert "loftslagsráðherra" in s
    assert "innviðaráðherra" in s
    assert "umhverfisráðherra" in s
    assert "afróasískur" in s
    assert "dravídamál" in s
    assert "lútherstrú" in s
    assert "Miðflokksmaður" in s
    assert g[2].error_code == "Z001"  # loftslagsráðherra
    assert g[4].error_code == "Z001"  # innviðaráðherra
    assert g[6].error_code == "Z001"  # umhverfisráðherra
    assert g[8].error_code == "Z001"  # afróasískur
    assert g[11].error_code == "Z001"  # dravídamál
    assert g[14].error_code == "Z001"  # lútherstrú
    assert g[17].error_code == "Z002"  # Miðflokksmaður

    g = rc.tokenize(
        "Hann er Suðurkákasískur, tínir Unnarfald, býr í neðra-breiðholti og elskar Múmínálfa og óskarsverðlaunin."
    )
    g = list(g)
    if verbose:
        dump(g)
    s = normalize(g)
    assert "suðurkákasískur" in s
    assert "unnarfald" in s
    assert "Neðra-Breiðholti" in s
    assert "múmínálfa" in s
    assert "Óskarsverðlaunin" in s
    assert g[3].error_code == "Z001"  # suðurkákasískur
    assert g[6].error_code == "Z001"  # unnarfald
    assert g[10].error_code == "Z002"  # Neðra-Breiðholti
    assert g[13].error_code == "Z001"  # múmínálfa
    assert g[15].error_code == "Z002"  # Óskarsverðlaunin

    g = rc.tokenize("Í Seinni Heimsstyrjöldinni gerðist meira en í Kalda Stríðinu.")
    g = list(g)
    if verbose:
        dump(g)
    s = normalize(g)
    assert "heimsstyrjöldinni" in s
    assert "stríðinu" in s
    assert g[3].error_code == "Z001"  # heimsstyrjöldinni
    assert g[9].error_code == "Z001"  # stríðinu

    g = rc.tokenize(
        "Ég tala Víetnömsku, Indónesísku, er Afrísk-amerísk, karíbi, Karíbskur, austur-evrópubúi og vestur-evrópubúi"
    )
    g = list(g)
    if verbose:
        dump(g)
    s = normalize(g)
    assert "víetnömsku" in s
    assert "indónesísku" in s
    assert "afrísk-amerísk" in s
    assert "Karíbi" in s
    assert "karíbskur" in s
    assert "Austur-Evrópubúi" in s
    assert "Vestur-Evrópubúi" in s
    assert g[3].error_code == "Z001"  # heimsstyrjöldinni
    assert g[5].error_code == "Z001"  # indónesísku
    assert g[8].error_code == "Z001"  # afrísk-amerísk
    assert g[10].error_code == "Z002"  # Karíbi
    assert g[12].error_code == "Z001"  # karíbskur
    assert g[14].error_code == "Z002"  # Austur-Evrópubúi
    assert g[16].error_code == "Z002"  # Vestur-Evrópubúi


def test_acronyms(verbose=False):

    s, g = check("Hún skrifar fyrir Dv og Rúv.")
    assert "DV" in s
    assert "RÚV" in s
    assert g[4].error_code == "Z006"  # DV
    assert g[6].error_code == "Z006"  # RÚV

    s, g = check("Guðrún lék hlutverk Ms. Abercrombie í þáttunum")
    assert "Ms." in s
    assert g[4].error_code != "Z006"

    s, g = check("Sigurður lék hlutverk Mr. Smith í leikritinu")
    assert "Mr." in s
    assert g[4].error_code != "Z006"

    s, g = check("Hr. Hnetusmjör hélt tónleika í Kópavogi í kvöld")
    assert "Hr." in s
    assert g[1].error_code != "Z006"

    s, g = check("Hann er Suðurkóreskur og er suður-kóreumaður frá suður-kóreu.")
    assert "suðurkóreskur" in s
    assert "Suður-Kóreumaður" in s
    assert "Suður-Kóreu" in s

    s, g = check("Hann er Norðurkóreskur og er norður-kóreumaður frá norður-kóreu.")
    assert "norðurkóreskur" in s
    assert "Norður-Kóreumaður" in s
    assert "Norður-Kóreu" in s

    s, g = check("Hann er Nýsjálenskur og er nýsjálendingur frá nýja-sjálandi.")
    assert "nýsjálenskur" in s
    assert "Nýsjálendingur" in s
    assert "Nýja-Sjálandi" in s

    s, g = check("Hann er Suðurafrískur og er suður-afríkumaður frá suður-afríku.")
    assert "suðurafrískur" in s
    assert "Suður-Afríkumaður" in s
    assert "Suður-Afríku" in s

    s, g = check("Þau heimsóttu norðurland og hittu norðlendinga í Meistaradeild.")
    assert "Norðurland" in s
    assert "Norðlendinga" in s
    # assert "meistaradeild" in s

    s, g = check("Haldið er upp á Páskadag, Verslunarmannahelgina, Jólin og Bóndadag.")
    assert "páskadag" in s
    assert "verslunarmannahelgina" in s
    assert "jólin" in s
    assert "bóndadag" in s
    assert g[5].error_code == "Z001"  # páskadag
    assert g[7].error_code == "Z001"  # verslunarmannahelgina
    assert g[9].error_code == "Z001"  # jólin
    assert g[11].error_code == "Z001"  # bóndadag

<<<<<<< HEAD
    s, g = check(
        "Talað var við Dómsmálaráðherra, Ríkissaksóknara, Biskupinn og Doktorinn "
=======
    g = rc.tokenize(
        "Talað var við Dómsmálaráðherra, Ríkissaksóknara og Doktorinn "
>>>>>>> 095c11be
        "á Mánudögum og Þriðjudögum."
    )
    assert "dómsmálaráðherra" in s
    # assert "ríkissaksóknara" in s
    assert "doktorinn" in s
    assert "mánudögum" in s
    assert "þriðjudögum" in s
    assert g[4].error_code == "Z001"  # dómsmálaráðherra
    # assert g[6].error_code == "Z001"    #ríkissaksóknara
    assert g[8].error_code == "Z001"  # doktorinn
    assert g[10].error_code == "Z001"  # mánudögum
    assert g[12].error_code == "Z001"  # þriðjudögum

    s, g = check(
        "Þau læra Íslensku og Landafræði með Allsherjarþinginu og Öryggisráðinu en líka um Indóevrópsk mál og Óðinshana."
    )
    assert "íslensku" in s
    assert "landafræði" in s
    assert "allsherjarþinginu" in s
    assert "öryggisráðinu" in s
    assert "indóevrópsk" in s
    assert g[3].error_code == "Z001"  # íslensku
    assert g[5].error_code == "Z001"  # landafræði
    assert g[7].error_code == "Z001"  # allsherjarþinginu
    assert g[9].error_code == "Z001"  # öryggisráðinu
    assert g[13].error_code == "Z001"  # indóevrópsk
    assert g[16].error_code == "Z001"  # óðinshana

    s, g = check(
        "Í Vín má kaupa Vínartertu og Rínarvín en Póstmódernismi og Maríutásur eru vinsælar."
    )
    assert "Vín" in s
    assert "vínartertu" in s
    assert "rínarvín" in s
    assert "póstmódernismi" in s
    assert "maríutásur" in s
    assert g[5].error_code == "Z001"  # vínartertu
    assert g[7].error_code == "Z001"  # rínarvín
    assert g[9].error_code == "Z001"  # póstmódernismi
    assert g[11].error_code == "Z001"  # maríutásur


def test_inflectional_errors(verbose=False):
    # beygingarvillur
    # sama og test_error_forms í test_tokenizer.py
    s, g = check("Tréið gekk til rekstar rúmmsins.")
    assert "Tréð" in s
    assert "rekstrar" in s
    assert "rúmsins" in s
    assert g[1].error_code == "S002"  # tréð
    assert g[4].error_code == "S002" or g[4].error_code == "ASLSTAFVANTAR"  # rekstrar
    assert g[5].error_code == "S002"  # rúmsins

    s, g = check("Þér finndist víðfermt í árverkni.")
    assert "fyndist" in s
    assert "víðfeðmt" in s  # TODO greinir sem so. víð-ferma!
    assert "árvekni" in s
    assert g[2].error_code in set(["S001", "I4Y"])  # fyndist
    assert g[3].error_code == "S004"  # víðfeðmt
    assert g[5].error_code == "S001"  # árvekni

    s, g = check("Ein kúin kom aldrei til baka vegna eldingunnar.")
    assert "kýrin" in s
    assert "eldingarinnar" in s
    assert g[2].error_code == "BEYGVILLA"  # kýrin
    assert g[7].error_code == "S002"  # eldingarinnar

    s, g = check("Lítum til áttunda áratugsins til upplýsingu.")
    assert "áratugarins" in s
    assert "upplýsingar" in s
    assert g[4].error_code == "S001"  # áratugarins
    # assert g[6].error_code == "P_NT_FsMeðFallstjórn"  # TODO Picked up in sentence-level annotation, not available in the tokens

    s, g = check("Nánar tiltekið árins 1978, fjóru og hálfu ári fyrir byltinguna.")
    assert "ársins" in s
    assert "fjórum" in s
    assert g[2].error_code == "S001"  # ársins
    assert g[5].error_code == "S001"  # fjórum

    s, g = check(
        "Frumkvöðullinn aldist upp í litlu sjávarþorpi án föðurs og ýmsra þæginda."
    )
    assert "ólst upp" in s
    assert "föður" in s
    assert "ýmissa" in s
    assert g[2].error_code == "S002"  # ólst
    assert g[8].error_code == "BEYGVILLA"  # föður
    assert g[10].error_code == "S002"  # ýmissa

    s, g = check(
        "Friðsælari leið hefði verið að hundruðir leituðu í geiminum að kílómeter "
        "af féinu vegna ástandins."
    )
    assert "Friðsælli" in s
    assert "hundruð" in s
    assert "geimnum" in s
    # assert "kílómetra" in s # TODO Parsing chooses 'kílómetri'
    # assert "fénu" in s # TODO cut out of sentence for now
    assert "ástandsins" in s
    assert g[1].error_code == "S002"  # friðsælli
    assert g[6].error_code == "S001"  # hundruð
    assert g[9].error_code == "S001"  # geimnum
    assert g[11].error_code == "S001"  # kílómetra
    assert g[13].error_code == "S002"  # fénu
    assert g[15].error_code == "S002"  # ástandsins

    s, g = check("Loks gekk hann til Selfosss tuttugusta dag samningins.")
    assert "Selfoss" in s
    assert "tuttugasta" in s
    assert "samningsins" in s
    assert g[5].error_code == "S002"  # Selfoss
    assert g[6].error_code == "S001"  # tuttugasta
    assert g[8].error_code == "S001"  # samningsins


def test_wrong_first_parts(verbose=False):
    # C004: Rangur fyrri hluti í samsetningu    (heyrna-laus, náms-skrá)

    s, g = check("Kvenngormar eru feyknaskemmtilegir en ekki fyrnauppteknir.")
    assert "Kvengormar" in s
    assert "Kvenngormar" not in s
    # assert "feiknaskemmtilegir" in s      # TODO virkar ekki eins og er
    # assert "feyknaskemmtilegir" not in s
    assert "firnauppteknir" in s
    assert "fyrnauppteknir" not in s

    # assert g[1].error_code == "C004"    # Fæ C002; eftir að útfæra villukóða
    # assert g[3].error_code == "C004"    # Virkar ekki
    # assert g[6].error_code == "C004"    # TODO fæ C002

    s, g = check("Ég fékk heyrnatól hjá eyrnarlækninum.")
    assert "heyrnartól" in s
    assert "heyrnatól" not in s
    # assert "eyrnalækninum" in s       # TODO Ætti að virka þegar geri ný orðanet
    # assert "eyrnarlækninum" not in s
    assert g[3].error_code == "C006"
    # assert g[5].error_code == "C006"  # TODO virkar ekki

    s, g = check("Lundúnarloftið er næringaríkt í ár.")
    # assert "Lundúnaloftið" in s
    # assert "Lundúnarloftið" not in s
    assert "næringarríkt" in s
    assert "næringaríkt" not in s
    # assert g[1].error_code == "C006"
    assert g[3].error_code == "C006"

    s, g = check("Öldungardeildarþingmaðurinn keyrði díselbíl á hringveginum.")
    # assert "Öldungadeildarþingmaðurinn" in s      # TODO Ætti að virka þegar ný orðanet
    # assert "Öldungardeildarþingmaðurinn" not in s
    # assert "dísilbíl" in s                        # TODO Ætti að virka þegar ný orðanet
    # assert "díselbíl" not in s
    # assert g[1].error_code == "C006"
    # assert g[3].error_code == "C006"


def test_single_first_parts(verbose=False):
    # C003: Stakir fyrri hlutar í setningu sem alveg viss um      (all kaldur, )
    # C005: Mögulega stakir fyrri hlutar en ekki viss, uppástunga um sameiningu
    s, g = check("Hann var all kaldur þegar hann fannst enda var hann hálf ber.")
    # assert "allkaldur" in s           # Sameina ekki, því 'kaldur' gæti verið no.
    # assert "all kaldur" not in s
    assert "hálfber" in s
    assert "hálf ber" not in s
    assert g[3].error_code == "C005/w"  # all
    assert g[11].error_code == "C003"  # hálfber

    s, g = check("Hún setti honum afar kosti í for vinnunni.")
    assert "afarkosti" in s
    assert "afar kosti" not in s
    assert "forvinnunni" in s
    assert "for vinnunni" not in s
    assert g[4].error_code == "C003"
    assert g[6].error_code == "C003"

    s, g = check("Hér er afbragðs matur fyrir allsherjar gesti í langtíma gistingu.")
    assert "afbragðsmatur" in s
    assert "allsherjargesti" in s
    assert "langtímagistingu" in s
    assert g[3].error_code == "C003"
    assert g[5].error_code == "C003"
    assert g[7].error_code == "C003"


def test_single_last_parts(verbose=False):
    # M003: Stakir seinni hlutar í setningu     (græn keri, arf beri, barn dómur)

    s, g = check(
        "Hann gekk í barn dóm þegar hann komst að því að hún var líka í hópi græn kera."
    )
    # assert "barndóm" in s                 # TODO Eftir að útfæra
    # assert "barn dóm" not in s
    # assert "grænkeri" in s                # TODO Eftir að útfæra
    # assert "græn keri" not in s
    # assert g[4].error_code == "C003"      # TODO Eftir að útfæra villukóða
    # assert g[16].error_code == "C003"     # TODO Eftir að útfæra villukóða


def test_wrong_parts(verbose=False):
    # M004: Rangt orð finnst í samsetningu      (trukkalessa, kúardella)
    # Getur verið tabúorð, röng beygingarmynd, ...
    s, g = check("Loftlagsmál eru vandamál skráningastarfsmanna.")
    assert "Loftslagsmál" in s
    assert "Loftlagsmál" not in s
    assert "skráningarstarfsmanna" in s
    assert "skráningastarfsmanna" not in s
    # assert g[1].error_code == "M004"      # TODO Eftir að útfæra villukóða, fæ C002
    # assert g[4].error_code == "M004"      # TODO Eftir að útfæra villukóða, fæ C002

    s, g = check("Trukkalessur þola ekki kúardellu.")
    # assert "kúadellu" in s            # TODO Virkar ekki eins og er.
    # assert "kúardellu" not in s
    # assert g[1].error_code == "T001"    # TODO Eftir að útfæra. Tabúorð ætti að merkja sem slík.
    # assert g[4].error_code == "M004"    # TODO Eftir að útfæra, fæ U001. En beygingarvillur?


def test_non_single_first_parts(verbose=False):
    # C002: Fyrri hluti á að vera stakur        (fjölnotapappír, ótalmargir)
    s, g = check(
        "Það er alhliðavandamál hvað ótalmargir fjölnotahestar eru afarleiðinlegir."
    )
    assert "alhliða vandamál" in s
    assert "alhliðavandamál" not in s
    # assert "ótal margir" in s         # TODO virkar ekki því "ótalmargur" er í BÍN!
    # assert "ótalmargir" not in s      # TODO Ætla að merkja slíkar færslur sem villur í CID/CD_error_forms
    assert "fjölnota hestar" in s
    assert "fjölnotahestar" not in s
    # assert "afar leiðinlegir" in s    # TODO virkar ekki af því að "afarleiðinlegur" er í BÍN!
    # assert "afarleiðinlegir" not in s # TODO Ætla að merkja slíkar færslur sem villur í CID/CD_error_forms
    assert g[3].error_code == "C002"  # TODO Eftir að útfæra, fæ C002
    # assert g[5].error_code == "C002"  # TODO Eftir að útfæra
    # assert g[6].error_code == "C002"  # TODO Eftir að útfæra, fæ C002
    # assert g[8].error_code == "C002"  # TODO Virkar ekki

    s, g = check("Það er betra að vera ofgóður en ofursvalur.")
    # assert "of góður" in s        # TODO Virkar ekki eins og er
    # assert "ofgóður" not in s
    # assert "ofur svalur" in s       # TODO Reglurnar segja til um að þetta sé réttara en ég er bara ekki sammála!
    # assert "ofursvalur" not in s
    # assert g[6].error_code == "C002"  # TODO
    # assert g[8].error_code == "C002"  # TODO

    s, g = check("Það er allrabest að eiga ótalhesta í margnotapokanum.")
    assert "allra best" in s
    assert "allrabest" not in s
    assert "ótal hesta" in s
    assert "ótalhesta" not in s
    assert "margnota pokanum" in s
    assert "margnotapokanum" not in s
    assert g[3].error_code == "C002"
    # assert g[6].error_code == "C002"  # TODO Ætti að virka...
    # assert g[8].error_code == "C002"

    s, g = check("Það er lágmarkskurteisi að tebollinn sé velsætur.")
    assert "lágmarkskurteisi" in s
    assert "lágmarks kurteisi" not in s
    # assert "vel sætur" in s           # TODO virkar ekki
    # assert "velsætur" not in s            # TODO virkar ekki
    assert not g[3].error_code
    # assert g[7].error_code == "C002"


def test_inquiry_verb_forms(verbose=False):
    # athuga hvort eintöluform séu til staðar?
    # athuga hvort fleirtala sé leiðrétt
    s, g = check("Þegar þið hafið hrært deigið setjiði það í ofninn.")
    # assert "setjið " in s      # TODO eftir að útfæra
    # assert "setjið þið" in s   # TODO eftir að útfæra
    # assert g[6].error_code == "Q001"   # TODO eftir að útfæra villukóða

    s, g = check("Eftir að kakan kemur úr ofninum náiði í kremið.")
    # assert "náið þið" in s    # TODO eftir að útfæra, spelling.py virðist taka á þessu
    # assert "náiði" not in s     # TODO eftir að útfæra
    # assert g[7].error_code == "Q001"    # TODO eftir að útfæra villukóða


def test_taboo_words(verbose=False):
    # Simple test
    s, g = check("Júðarnir og hommatittirnir hoppuðu ásamt halanegrunum.")
    assert g[1].error_code == "T001/w"
    assert g[3].error_code == "T001/w"
    assert g[6].error_code == "T001/w"

    s, g = check(
        "Jón ætlaði að afhomma Pál en Múhameðstrúarmennirnir komu í veg fyrir það."
    )
    assert g[4].error_code == "T001/w"
    assert g[7].error_code == "T001/w"

    # Should not be allowed in compounds
    s, g = check("Merartussan henti mér af kuntubaki.")
    assert g[1].error_code == "T001" or g[1].error_code == "Y001/w"
    # assert g[5].error_code == "T001" or g[5].error_code == "Y001/w" # TODO Finnst ekki


def test_wrong_whitespace(verbose=False):
    s, g = check("Þetta var gert ti lað vekja hrútinn ein sog til stóð.")
    # assert "til að" in s      # TODO eftir að bæta við
    # assert "ti lað" not in s  # TODO eftir að bæta við
    # assert "eins og" in s
    # assert "ein sog" not in s
    # assert g[4].error_code == "S005"
    # assert g[8].error_code == "S005"


def test_correct_words(verbose=False):
    # Athuga hvort hér greinist nokkuð villa
    s, g = check(
        "Ég fann nokkurs konar skógardverg ofan í skúffunni en David "
        "Schwimmer vissi allt um mannætuapana."
    )
    assert (
        s == "Ég fann nokkurs konar skógardverg ofan í skúffunni en David "
        "Schwimmer vissi allt um mannætuapana."
    )
    assert not any(w.error_code for w in g)

    s, g = check(
        "Ökumaður bílaleigubíls komst í hann krappan á Grandanum í Reykjavík skömmu "
        "fyrir klukkan 11 í dag."
    )
    assert (
        s == "Ökumaður bílaleigubíls komst í hann krappan á Grandanum í "
        "Reykjavík skömmu fyrir klukkan 11 í dag."
    )
    assert not any(w.error_code for w in g)

    s, g = check(
        "Þá telur hann kjarasamninga stuðla að stöðugleika sem einnig undirbyggi "
        "frekari stýrivaxtalækkanir."
    )
    assert (
        s == "Þá telur hann kjarasamninga stuðla að stöðugleika sem einnig "
        "undirbyggi frekari stýrivaxtalækkanir."
    )
    assert not any(w.error_code for w in g)


# Tests for checker.py


def check_sentence(s: str, annotations, is_foreign=False):
    """Check whether a given single sentence gets the
    specified annotations when checked"""

    def check_sent(sent):
        assert sent is not None
        if sent.tree is None and not is_foreign:
            # If the sentence should not parse, call
            # check_sentence with annotations=None
            assert annotations is None
            return
        assert annotations is not None
        if not is_foreign:
            assert sent.tree is not None
        if not annotations:
            # This sentence is not supposed to have any annotations
            assert len(sent.annotations) == 0
            return
        assert len(sent.annotations) == len(annotations)
        for a, (start, end, code) in zip(sent.annotations, annotations):
            assert a.start == start
            assert a.end == end
            assert a.code == code

    # Test check_single()
    check_sent(rc.check_single(s))
    # Test check()
    for pg in rc.check(s):
        for sent in pg:
            check_sent(sent)
    # Test check_with_stats()
    for pg in rc.check_with_stats(s)["paragraphs"]:
        for sent in pg:
            check_sent(sent)

    # Test presevation of original token text
    tlist = list(rc.tokenize(s))
    len_tokens = sum(len(t.original or "") for t in tlist)
    assert len_tokens == len(s)


def test_NP_agreement(verbose=False):
    # Beygingarsamræmi
    # fjöldi X gerðu... P_NT_FjöldiHluti
    # einn af X gerðu

    # Sambeyging / rétt orðmynd notuð
    s = "Ég fór frá Pétur Páli um miðnætti."
    # TODO Fæ ekki villu, 'Pétur Páli' er sameinað í nafn áður en
    # fallið er tékkað virðist vera.
    # check_sentence(s, [(3, 5, "P_NT_X")])
    s = "Hann hélt utan um dóttir sína."
    check_sentence(s, [(3, 4, "P_NT_FsMeðFallstjórn")])
    s = "Barnið var með kaldar fingur en heitar fætur."
    # TODO villurnar greinast ekki, vantar líklega reglur.
    # check_sentence(s, [(4, 6, "P_NT_KynInnanNafnliðar"), (6, 8, "P_NT_Fall")])
    s = "Miklar umræður eiga sér stað innan verkalýðsfélagsins Eflingu."
    # TODO  FsMeFallstjórn greinir villu, en nær ekki yfir Eflingu,
    # eitthvað skrýtið á ferðinni!
    # Vil fá reglu sem heitir FallInnanNafnliðar og á að ná yfir 5, 8.
    # check_sentence(s, [(5, 7, "P_NT_FsMeðFallstjórn")])
    s = "Fyrirtækið er rekið með fimm prósent halla en verðið er sjö prósent lægra."
    # TODO hvorug villan greinist. Vil reglu sem heitir Prósent...
    # eða eitthvað í þá áttina.
    # Ath. hvort það sé nokkuð regla sem heitir það núna.
    # check_sentence(s, [(5, 7, "P_NT_Prósent"), (11, 13, "P_NT_Prósent")])
    s = "Stúlkan kom ásamt fleirum konum í bæinn."
    # TODO villan greinist ekki, eftir að höndla
    # check_sentence(s, [(3, 5, "P_NT_Fleirum")])
    s = "Þetta er einhvert mesta óheillaráð sem ég hef heyrt."
    # TODO villan greinist sem S001, viljum við höndla þetta sem beygingarsamræmisvillu
    # frekar? Þetta er ósamhengisháð.
    # check_sentence(s, [(2, 2, "P_NT_Einhver")])
    s = "Hún heyrði einhvað frá háaloftinu."
    # TODO villan greinist sem S001, viljum við höndla þetta frekar sem
    # beygingarsamræmisvillu? Þetta er ósamhengisháð.
    # check_sentence(s, [(2, 2, "P_NT_Einhver")])


def test_number_agreement(verbose=False):
    # Tala
    s = "Fleiri en einn slasaðist í árekstrinum."
    check_sentence(s, [(3, 3, "P_NT_ÍTölu")])
    s = "Hann er einn þeirra sem slasaðist í árekstrinum."
    # check_sentence(s, [(5, 6, "P_NT_Þeirra")])        # TODO engin villa finnst.
    s = "Minnihluti starfsmanna samþykktu samninginn."
    check_sentence(s, [(2, 2, "P_NT_FjöldiHluti")])
    # TODO villan greinist, en ætti að vera staðsett á sögninni
    # til að hægt sé að leiðrétta hana... Hvernig er þetta leiðrétt? Er bara ábending?
    s = "Helmingur landsmanna horfðu á barnaefnið."
    check_sentence(s, [(2, 2, "P_NT_FjöldiHluti")])
    # TODO villan greinist en ætti að vera staðsett á sögninni svo hægt sé
    # að leiðrétta hana. Skoða hvernig/hvort villan er leiðrétt.
    s = "Hér eru tuttugu og ein appelsínur."
    # check_sentence(s, [()])


def test_gender_agreement(verbose=False):
    # Kyn
    # s = "Foreldrar hans voru skildir."
    # TODO þetta mætir afgangi en væri gott að koma inn.
    # check_sentence(s, [(4, 5, "P_NT_Foreldrar")])
    # s = "Stúlkan varð ekki var við hávaðann."
    # TODO fæ enga villu, eftir að útfæra.
    # check_sentence(s, [(3, 4, "P_NT_SagnfyllingKyn")])
    pass


def test_verb_agreement(verbose=False):
    # Sagnir
    s = "Konunni vantar að kaupa rúðusköfu."
    check_sentence(s, [(0, 0, "P_WRONG_CASE_þgf_þf")])
    s = "Mér kvíðir fyrir að byrja í skólanum."
    check_sentence(s, [(0, 0, "P_WRONG_CASE_þgf_nf")])
    s = "Ég dreymi um skjaldbökur sem synda um hafið."
    check_sentence(s, [(0, 0, "P_WRONG_CASE_nf_þf")])
    s = "Feimni drengurinn hélt sig til hlés þar til þolinmæðin þraut."
    # TODO: Engin villa greinist; er þetta í Verbs.conf?
    # check_sentence(s, [(3, 3, "P_WRONG_CASE_þf_þgf"), (8, 8, "P_WRONG_CASE_nf_þf")])
    s = "Kúrekinn hafði upp á kúnum á sléttunni."
    # TODO greinist ekki, þetta á algerlega eftir að útfæra betur þegar þetta er
    # komið inn í Verbs.conf. Þetta er líklega ekki réttur villukóði.
    # check_sentence(s, [(2, 2, "P_WRONG_PARTICLE_uppi")])
    s = "Maðurinn dáðist af málverkinu."
    check_sentence(s, [(1, 2, "P_WRONG_PREP_AF")])
    s = "Barnið á hættu á að detta í brunninn."
    # TODO erfitt að eiga við, líklega ekki réttur villukóði, bæta við Verbs.conf.
    # check_sentence(s, [(1, 1, "P_WRONG_FORM")])
    s = "Hetjan á heiður að björguninni."
    check_sentence(s, [(1, 4, "P_WRONG_PREP_AÐ")])
    s = "Ferðafólkið fór erlendis að leita lamba."
    # TODO villan greinist ekki. Komið í Verbs.conf? Líklega ekki réttur villukóði.
    # check_sentence(s, [(2, 3, "P_WRONG_PARTICLE_til_útlanda")])
    s = "Túlkurinn gaf í skin að mælandi hefði misskilið túlkinn."
    # TODO villan greinist ekki. Komið í Verbs.conf? Líklega ekki réttur villukóði.
    # check_sentence(s, [(2, 4, "P_WRONG_PP_í_skyn")])


def test_hvor_annar(verbose=False):
    # s = "Drengirnir héldu fast utan um hvorn annan."
    # check_sentence(s, [(3, 7, "P_NT_HvorAnnar")])      # TODO engin villa greinist; eftir að útfæra villureglu
    # s = "Hringirnir voru í hvorum öðrum."
    # check_sentence(s, [(2, 5, "P_NT_HvorAnnar")])      # TODO engin villa greinist; eftir að útfæra villureglu
    pass


def test_phrasing(verbose=False):
    s = "Ég vill ekki gera mál úr þessu."
    # TODO þetta virkar, en skoða lengdina.
    check_sentence(
        s, [(0, 1, "P_wrong_person"), (1, 1, "S005")]
    )  # TODO breyta aftur í 0, 1, P_wrong_person ef ætlunin er að merkja aðeins eina villu.
    s = "Konur vilja í auknu mæli koma að sjúkraflutningum."
    # TODO á kannski að greina þetta öðruvísi? Fastur frasi? Skoða líka lengdina.
    check_sentence(s, [(2, 4, "P_wrong_gender"), (3, 3, "S005")])
    s = "Ég veit ekki hvort að ég komi í kvöld."
    check_sentence(s, [(4, 4, "P_NT_Að/w")])
    s = "Meðan veislunni stendur verður frítt áfengi í boði."
    # check_sentence(s, [(0, 3, "P_NT_MeðanStendur")])      # TODO engin villa finnst; hér þarf merkingargreiningu!


def test_munu(verbose=False):
    # s = "Ég mun aldrei gleyma þessu."
    # check_sentence(s, [(1, 1, "P_NT_Munu")])
    # s = "Hundurinn mun verða vinur minn að eilífu."
    # check_sentence(s, [(1, 1, "P_NT_Munu")])
    pass


def test_vera(verbose=False):
    # vera að + so.nh.
    s = "Ég er ekki að skilja þetta."
    check_sentence(s, [(1, 4, "P_VeraAð")])
    s = "Ég var að fara í sund þegar ég fékk símtalið."
    check_sentence(s, [(1, 3, "P_VeraAð")])
    s = "Hún er að skrifa vel."
    # check_sentence(s, [(1, 3, "P_VeraAð")]) # Greinist ekki lengur sem villa, undanskil 3.p. pfn. því geta verið ómannleg.
    s = "Kristín er að skrifa vel."
    check_sentence(s, [(1, 3, "P_VeraAð")])

    s = "Það gekk mikið á þegar Jack Valentine var ekki að sofa."
    # check_sentence(s, [(7, 10, "P_VeraAð")])   # TODO 'Jack Valentine' is an entity, like Ikea. Should it be allowed to fire an error rule?


def test_nhm(verbose=False):
    # s = "Ég ætla fara í búð."
    # check_sentence(s, [(2, 3, "P_Að")])        # TODO villan greinist ekki, eftir að útfæra. Ætti að vera í Verbs.conf
    # s = "Hún ætlar að fara lesa um skjaldbökur."
    # check_sentence(s, [(3, 4, "P_Að")])        # TODO villan greinist ekki, eftir að útfæra. Ætti að vera í Verbs.conf
    pass


def test_new_passive(verbose=False):
    # s = "Það var gert grein fyrir stöðu mála."
    # check_sentence(s, [(2, 2, "P_NT_NýjaÞolmynd")])         # TODO villan greinist ekki, eftir að útfæra villureglu
    # s = "Lagt verður áhersla á að skoða reikningana."
    # check_sentence(s, [(0, 0, "P_NT_NýjaÞolmynd")])         # TODO villan greinist ekki, eftir að útfæra villureglu
    # s = "Það verður lagt áherslu á að skoða reikningana."
    # check_sentence(s, [(2, 4, "P_NT_NýjaÞolmynd")])         # TODO villan greinist ekki, eftir að útfæra villureglu
    pass


def test_verb_arguments(verbose=False):
    # TODO breyta prófuninni svo falli að mynsturgreininum.
    s, g = check("Vefurinn bíður upp á bestu fréttirnar.")
    g = list(g)
    if verbose:
        dump(g)
    s = normalize(g)
    # assert "Vefurinn býður" in s  # TODO eftir að útfæra
    # assert "Vefurinn bíður" not in s  # TODO eftir að útfæra
    # assert g[2].error_code == "V001"  # TODO eftir að ákveða villukóða

    s = "Kirkjuna bar við himinn þegar við komum þar um morguninn."
    # TODO Verbs.conf ætti að dekka þetta -- útfæra goggunarröð?
    check_sentence(s, [(3, 3, "P_NT_FsMeðFallstjórn")])


def test_complex_sentences(verbose=False):
    _ = (
        "Drengurinn dreif sig inn þegar hann heyrði í bjöllunni af því að hann "
        "vildi sjá hvort það væri kominn nýr kennari en sem betur fer var gamli "
        "kennarinn á sínum stað svo að hann settist niður í rólegheitum og tók "
        "upp bækurnar."
    )
    # check_sentence(s, [0, 0, "P_COMPLEX"])      # TODO eftir að útfæra
    _ = (
        "Tromman sem var í skápnum sem hafði brotnað í óveðrinu sem var daginn "
        "sem þau keyptu kexið sem var ónýtt þegar þau komu úr búðinni sem þau "
        "keyptu það í hafði skekkst."
    )
    # check_sentence(s, [0, 0, "P_COMPLEX"])      # TODO eftir að útfæra


def test_tense_mood(verbose=False):
    s = "Ég kláraði verkefnið þrátt fyrir að ég var syfjaður."
    check_sentence(s, [(6, 6, "P_MOOD_ACK")])
    s = "Hann kemur ef hann geti."
    check_sentence(s, [(4, 4, "P_MOOD_COND")])
    # s = "Hún kemur ef það sé gott veður."
    # check_sentence(s, [(2, 7, "P_NT_TíðHáttur")])     # TODO villan finnst ekki, eftir að útfæra
    # s = "Hún segir að veðrið var gott í dag."
    # check_sentence(s, [(1, 8, "P_NT_TíðHáttur")])     # TODO villan finnst ekki, eftir að útfæra
    # s = "Hann sagði að veðrið er gott í dag."
    # check_sentence(s, [(1, 8, "P_NT_TíðHáttur")])     # TODO villan finnst ekki, eftir að útfæra
    pass


def test_noun_style(verbose=False):
    # Ekki í forgangi
    # nafnorðastíll
    # s = "Stofnunin framkvæmdi könnun á aðstæðum á vinnustað."
    # check_sentence(s, [(1, 3, "P_Nafnorðastíll")])        # TODO greinist ekki, eftir að útfæra -- þetta gæti virkað vel í Verbs.conf!
    pass


def test_missing_word(verbose=False):
    # Ekki í forgangi
    # s = "Það er mjög mikilvægt þið lesið þennan póst."
    # check_sentence(s, [(4, 4, "P_NT_Að")])    # TODO engin villa finnst, eftir að útfæra
    # s = "Það mjög mikilvægt að þið lesið þennan póst."
    # check_sentence(s, [(1, 1, "P_NT_SögnVantar")])     # TODO engin villa finnst, eftir að útfæra
    pass


def test_foreign_sentences(verbose=False):
    s = (
        "Brooks Koepka lék hringinn á þremur undir pari og er því "
        "líkt og Thomas og Schauffele á tíu höggum undir pari."
    )
    # check_sentence(s, [(14, 14, "U001/w")])        # Changed so capitalized unknown words are not marked as errors
    s = (
        "If you asked people to try to picture hunting for truffles, the "
        "expensive subterranean fungi, many would no doubt imagine men "
        "with dogs going through woodlands in France or Italy."
    )
    check_sentence(s, [(0, 31, "E004")], is_foreign=True)
    s = "Rock and roll er rollicking great fun."
    check_sentence(s, [(0, 6, "E004")], is_foreign=True)


def test_conjunctions(verbose=False):
    s = "Ef að pósturinn kemur ekki á morgun missi ég vitið."
    check_sentence(s, [(1, 1, "P_NT_Að/w")])
    s = "Hafsteinn vissi svarið þótt að hann segði það ekki upphátt."
    check_sentence(s, [(4, 4, "P_NT_Að/w")])
    s = "Hafsteinn vissi svarið þó hann segði það ekki upphátt."
    check_sentence(s, [(3, 3, "P_NT_ÞóAð")])
    s = "Ég kem á hátíðina víst að pabbi þinn kemst ekki."
    check_sentence(s, [(4, 4, "P_NT_VístAð")])
    s = "Ég kem á hátíðina fyrst að pabbi þinn kemst ekki."
    check_sentence(s, [(5, 5, "P_NT_Að/w")])
    s = "Hatturinn passar á höfuðið nema að það sé eyrnaband undir honum."
    check_sentence(s, [(5, 5, "P_NT_Að/w")])
    s = "Hún grét þegar að báturinn sást ekki lengur."
    check_sentence(s, [(3, 3, "P_NT_Að/w")])
    s = "Hún hélt andliti á meðan að hann horfði til hennar."
    check_sentence(s, [(4, 4, "P_NT_Að/w")])
    s = "Annaðhvort ferðu í buxurnar núna."
    # check_sentence(s, [(5, 5, "P_NT_AnnaðhvortEða")])     # TODO engin villa finnst, eftir að útfæra
    s = "Hvorki hatturinn passaði á höfuðið."
    # check_sentence(s, [(0, 0, "P_NT_HvorkiNé")])          # TODO engin villa finnst, eftir að útfæra


def test_impersonal_verbs(verbose=False):
    s = "Ég dreymdi að það væri hundur í fiskabúrinu mínu."
    check_sentence(s, [(0, 0, "P_WRONG_CASE_nf_þf")])
    s = "Hestinum dreymdi að það væri hundur í fiskabúrinu."
    check_sentence(s, [(0, 0, "P_WRONG_CASE_þgf_þf")])
    s = "Mér klæjar undan áburðinum."
    check_sentence(s, [(0, 0, "P_WRONG_CASE_þgf_þf")])
    # s = "Hann sagði að konan hefði misminnt að potturinn væri með loki."
    # check_sentence(s, [(3, 3, "P_WRONG_CASE_nf_þf")])
    s = "Bréfberinn spurði hvort Páli vantaði fleiri frímerki."
    check_sentence(s, [(3, 3, "P_WRONG_CASE_þgf_þf")])
    s = (
        "Lögfræðingnum sem ég fékk til þess að verja mig í jarðaberjastuldarmálinu "
        "hlakkaði til að losna við mig."
    )
    # TODO greinist, en spanið gæti verið réttara.
    check_sentence(s, [(0, 10, "P_WRONG_CASE_þgf_nf")])
    s = "Tröllskessan dagaði uppi."
    check_sentence(s, [(0, 0, "P_WRONG_CASE_nf_þf")])
    s = "Báturinn rak á land."
    # check_sentence(s, [(0, 0, "P_SUBJ_CASE")])        # TODO erfitt að ráða við þar sem 'rak' er líka persónuleg sögn


def test_correct_sentences(verbose=False):
    s = (
        "Ráðist var í úttektina vegna ábendinga sem bárust embættinu "
        "frá notendum þjónustunnar."
    )
    check_sentence(s, [])
    s = (
        "Upp úr krafsinu hafði maðurinn samtals 51 pakka af kjúklingabringum "
        "og 9,2 kíló að auki."
    )
    check_sentence(s, [])
    s = (
        "Á göngudeild gigtar á Landspítalanum sé tilvísunum forgangsraðað "
        "og er meðalbiðtími innan marka."
    )
    check_sentence(s, [])


def test_correction_is_valid(verbose=False):
    # Check that 'Ferðavefir' is not corrected (or suggested) to 'Ferðavefur',
    # which doesn't work grammatically
    s = (
        "Samkvæmt heimasíðu sinni sérhæfa Ferðavefir sig í ýmissi þjónustu fyrir "
        "ferðaþjónustufyrirtæki, líkt og vefsíðugerð, hönnun og ráðgjöf um rekstur."
    )
    # TODO this is corrected, why does that happen?
    # check_sentence(s, [])
    # Check that 'hátekju' is not corrected (or suggested) to 'hátekjum'
    # within a hyphenated composite word
    s = (
        "Vanrækt hefur verið að uppfæra skattkerfið í samræmi við breytingar á "
        "launum og verðlagi, skattagötum og sniðgönguleiðum hefur fjölgað og "
        "stjórnvöld hafa breytt skattalögum til hagsbóta fyrir "
        "hátekju- og stóreignafólk."
    )
    # TODO this is corrected, why?
    # sent = rc.check_single(s)
    # check_sentence(s, [])


def test_corrected_sentences(verbose=False):
    # Setningar sem þáttast ekki upprunalega út af villum.
    # Villurnar eru svo leiðréttar í errtokenizer.py.
    # Hér vil ég athuga hvort setningin er þáttuð aftur.
    # TODO prófa hér.
    # s = "Alla sína lífdaga hljóp hún allt hvað fætur toga að ástæðulausu."
    pass


def test_compounds():
    s = "Ég hitti fjármála-og efnahagsráðherra."
    check_sentence(s, [(2, 2, "S005")])


def test_styles():
    a = rc.check_single("Spanendurnir afdjöfluðu á afarorðunum.")
    assert len(a.annotations) == 3
    assert a.annotations[0].code == "Y001/w"
    assert "úrelt" in a.annotations[0].detail
    assert a.annotations[1].code == "Y001/w"
    assert "sjaldgæft" in a.annotations[1].detail
    assert a.annotations[2].code == "Y001/w"
    assert "úrelt" in a.annotations[2].detail
    a = rc.check_single(
        "Jón átti höfundarétt og spaghetti fyrir sveitastjórnarkosningarnar."
    )
    assert len(a.annotations) == 3
    assert a.annotations[0].code == "Y001/w"
    assert "villa" in a.annotations[0].detail
    assert "höfundarétt" in a.annotations[0].detail
    assert "spagettí" in a.annotations[1].text
    assert a.annotations[2].code == "Y001/w"
    assert "villa" in a.annotations[2].detail
    assert "sveitastjórnarkosningarnar" in a.annotations[2].detail
    a = rc.check_single("Kamesið mitt er ferlega óhreint.")
    assert len(a.annotations) == 1
    assert a.annotations[0].code == "Y001/w"
    assert "úrelt" in a.annotations[0].detail
    assert "Kamesið" in a.annotations[0].detail
    assert "Kamersið" in a.annotations[0].detail
    assert a.annotations[0].suggest == "Kamersið"
    a = rc.check_single("Páll kyngdi belgverska konfektinu.")
    assert len(a.annotations) == 1
    assert a.annotations[0].code == "Y001/w"
    assert "gamalt" in a.annotations[0].detail
    assert "belgverska" in a.annotations[0].detail
    assert "belgíska" in a.annotations[0].detail
    assert a.annotations[0].suggest == "belgíska"


def test_né():
    s = "Ég fór út né gekk heim."
    check_sentence(s, [(3, 3, "P_NT_Né")])
    s = "Ég hvorki fór út né gekk heim."
    check_sentence(s, [])
    s = "Við keyptum brauð né ost."
    check_sentence(s, [(3, 3, "P_NT_Né")])
    s = "Við keyptum annaðhvort brauð né ost."
    check_sentence(s, [(4, 4, "P_NT_Né")])


if __name__ == "__main__":
    pass<|MERGE_RESOLUTION|>--- conflicted
+++ resolved
@@ -540,13 +540,8 @@
     assert g[12].error_code == "Z001"  # múslími
     assert g[14].error_code == "Z001"  # sjíti
 
-<<<<<<< HEAD
     s, g = check(
         "Á íslandi búa íslendingar og í danmörku búa Danskir danir í Nóvember."
-=======
-    g = rc.tokenize(
-        "Á íslandi búa íslendingar og í danmörku búa Danskir danir í Nóvember en ekki fríslendingar."
->>>>>>> 095c11be
     )
     assert "Íslandi" in s
     assert "Íslendingar" in s
@@ -599,16 +594,8 @@
     assert g[2].error_code == "Z002"  # Karíbahafi
     assert g[4].error_code == "Z001"  # karabísk
 
-<<<<<<< HEAD
     s, g = check("Á internetinu finna Súnnítar ýmsar Upplýsingar.")
     assert "Internetinu" in s
-=======
-    g = rc.tokenize("Á internetinu finna Súnnítar ýmsar Upplýsingar.")
-    g = list(g)
-    if verbose:
-        dump(g)
-    s = normalize(g)
->>>>>>> 095c11be
     assert "súnnítar" in s
     # assert "upplýsingar" in s
     assert g[4].error_code == "Z001"  # súnnítar
@@ -641,17 +628,7 @@
     assert g[19].error_code == "Z002"  # Mið-Austurlönd
     assert g[21].error_code == "Z002"  # Litla-Hraun
 
-<<<<<<< HEAD
-    s, g = check("Þjóðin tók þátt í vetrarólympíuleikunum en líbanar ekki.")
-=======
-    g = rc.tokenize(
-        "Þjóðin tók þátt í vetrarólympíuleikunum og sumarólympíuleikunum en líbanar ekki."
-    )
-    g = list(g)
-    if verbose:
-        dump(g)
-    s = normalize(g)
->>>>>>> 095c11be
+    s, g = check("Þjóðin tók þátt í vetrarólympíuleikunum og sumarólympíuleikunum en líbanar ekki.")
     assert "Vetrarólympíuleikunum" in s
     assert "Sumarólympíuleikunum" in s
     assert "Líbanar" in s
@@ -787,13 +764,8 @@
     assert g[9].error_code == "Z001"  # jólin
     assert g[11].error_code == "Z001"  # bóndadag
 
-<<<<<<< HEAD
     s, g = check(
         "Talað var við Dómsmálaráðherra, Ríkissaksóknara, Biskupinn og Doktorinn "
-=======
-    g = rc.tokenize(
-        "Talað var við Dómsmálaráðherra, Ríkissaksóknara og Doktorinn "
->>>>>>> 095c11be
         "á Mánudögum og Þriðjudögum."
     )
     assert "dómsmálaráðherra" in s
